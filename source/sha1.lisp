(in-package :cl-crypto)

;;;
;;; Local declaims
;;;


;;;
;;; Constants
;;;

;; SHA-1 uses a 160-bit (20-byte) message size
(define-constant +sha1-message-size+ 20)

;; Constants for each set of 20 rounds (80 total)
(define-constant +sha1-rcons+
    '(#x5A827999 #x6ED9EBA1 #x8F1BBCDC #xCA62C1D6))

;; Initial state values 
(define-constant +sha1-initial-state-vals+
    '(#x67452301 #xEFCDAB89 #x98BADCFE #x10325476 #xC3D2E1F0))


;;;
;;; Test values TODO - refactor
;;;

;; Test message is "abc"
(define-constant +sha1-test-message+ "abc")

(define-constant +sha1-padded-test-mesage+
    (make-array 16
		:element-type 'uint-32
		:initial-contents
		'(#x61626380 #x00000000 #x00000000 #x00000000
		  #x00000000 #x00000000 #x00000000 #x00000000
		  #x00000000 #x00000000 #x00000000 #x00000000
		  #x00000000 #x00000000 #x00000000 #x00000018)))

;;;
;;; Classes
;;;

(defclass sha1-state ()
  ((num-rounds
    :accessor num-rounds-of
    :initarg :num-rounds)
   (state
    :type list
    :accessor state-of
    :initarg :state)
   (schedule
    :type (simple-array uint-32)
    :accessor schedule-of
    :initarg :schedule)))
  


;;;
;;; SHA-1 implementation
;;;

(defun ch (x y z)
  (logxor (logand x y)
	  (logand (logand #xFFFFFFFF (lognot x))
		  z)))

(defun parity (x y z)
  (logxor x y z))

(defun maj (x y z)
  (logxor (logand x y) (logand x z) (logand y z)))

(defun mod+ (&rest values)
  (logand #xFFFFFFFF (apply #'+ values)))



(defun sha1-get-initial-state ()
  (make-instance 'sha1-state
		 :num-rounds 0
		 :state +sha1-initial-state-vals+
		 :schedule (make-array
			    80
			    :element-type 'uint-32)))

(defun sha1-pad-message (state m)
  (setf (num-rounds-of state) 1))

(defun sha1-expand-schedule (state m)
  (dotimes (i 16)
    (setf (aref (schedule-of state) i) (aref m i)))
  (for (i 16 79)
    (setf (aref (schedule-of state) i)
	  (rot-uint-32-L
	   (logxor (aref (schedule-of state) (- i 3))
		   (aref (schedule-of state) (- i 8))
		   (aref (schedule-of state) (- i 14))
		   (aref (schedule-of state) (- i 16)))
	   1))))
<<<<<<< HEAD


(defun sha1-process-message (state m)
  (sha1-pad-message state m)
  (sha1-expand-schedule state m)
  (dotimes (i (num-rounds-of state))
    (sha1-process-round state)))

(defun sha1-process-round (state)  
  (destructuring-bind (a b c d e) (state-of state)
    (let ((chunk-num 0) (tmp 0))
      (flet ((foo (fn rcon)
	       (do* ((i (* chunk-num 20) (1+ i))
		     (end (+ i 20)))
		    ((= i end) (incf chunk-num))
		 (setq tmp (mod+ (rot-uint-32-L a 5)
				 (funcall fn b c d)
				 e
				 rcon
				 (aref (schedule-of state) i))
		       e d
		       d c
		       c (rot-uint-32-L b 30)
		       b a
		       a tmp)
		 (format t "~%~2,'0d:~2,'0d  ~8,'0X ~8,'0X ~8,'0X ~8,'0X ~8,'0X"
			 chunk-num i a b c d e))))
	(declare (dynamic-extent #'foo))
	(map nil #'foo '(ch parity maj parity) +sha1-rcons+))
      (setf (state-of state)
	    (mapcar #'mod+ (state-of state) (list a b c d e))))))
=======
		   
(defun sha1-process-message (state m &optional verbose-p)
  (expand-schedule state m)
  (let ((a (aref (state-of state) 0))
	(b (aref (state-of state) 1))
	(c (aref (state-of state) 2))
	(d (aref (state-of state) 3))
	(e (aref (state-of state) 4))
	(f 'ch)
	(rcon (car +sha1-rcons+))
	(tmp nil))
    (for (i 0 19)
      (setq tmp (logand #xFFFFFFFF
			(+ (rot-uint-32-L a 5)
			   (funcall f b c d)
			   e
			   rcon
			   (aref (schedule-of state) i))))
      (setq e d)
      (setq d c)
      (setq c (rot-uint-32-L b 30))
      (setq b a)
      (setq a tmp)
      (when verbose-p
        (format t "~%~2,'0d  ~8,'0X ~8,'0X ~8,'0X ~8,'0X ~8,'0X"
                i a b c d e)))
    
    (setq f 'parity)
    (setq rcon (second +sha1-rcons+))
    (for (i 20 39)
      (setq tmp (logand #xFFFFFFFF
			(+ (rot-uint-32-L a 5)
			   (funcall f b c d)
			   e
			   rcon
			   (aref (schedule-of state) i))))
      (setq e d)
      (setq d c)
      (setq c (rot-uint-32-L b 30))
      (setq b a)
      (setq a tmp)
      (when verbose-p
        (format t "~%~2,'0d  ~8,'0X ~8,'0X ~8,'0X ~8,'0X ~8,'0X"
                i a b c d e)))

    (setq f 'maj)
    (setq rcon (third +sha1-rcons+))
    (for (i 40 59)
      (setq tmp (logand #xFFFFFFFF
			(+ (rot-uint-32-L a 5)
			   (funcall f b c d)
			   e
			   rcon
			   (aref (schedule-of state) i))))
      (setq e d)
      (setq d c)
      (setq c (rot-uint-32-L b 30))
      (setq b a)
      (setq a tmp)
      (when verbose-p
        (format t "~%~2,'0d  ~8,'0X ~8,'0X ~8,'0X ~8,'0X ~8,'0X"
                i a b c d e)))

    (setq f 'parity)
    (setq rcon (fourth +sha1-rcons+))
    (for (i 60 79)
      (setq tmp (logand #xFFFFFFFF
			(+ (rot-uint-32-L a 5)
			   (funcall f b c d)
			   e
			   rcon
			   (aref (schedule-of state) i))))
      (setq e d)
      (setq d c)
      (setq c (rot-uint-32-L b 30))
      (setq b a)
      (setq a tmp)
      (when verbose-p
        (format t "~%~2,'0d  ~8,'0X ~8,'0X ~8,'0X ~8,'0X ~8,'0X"
                i a b c d e)))
    (setf (aref (state-of state) 0)
	  (logand #xFFFFFFFF (+ (aref (state-of state) 0) a))
	  (aref (state-of state) 1)
	  (logand #xFFFFFFFF (+ (aref (state-of state) 1) b))
	  (aref (state-of state) 2)
	  (logand #xFFFFFFFF (+ (aref (state-of state) 2) c))
	  (aref (state-of state) 3)
	  (logand #xFFFFFFFF (+ (aref (state-of state) 3) d))
	  (aref (state-of state) 4)
	  (logand #xFFFFFFFF (+ (aref (state-of state) 4) e)))))
    
;;;;;;;;;;;;;;;;;;;;;;;;;;;;;;;;;;;;;;;;;;;;;;;;;;;;;;;;;;;;;;;;;;;;;;
;;;
;;; Copyright 2010 TSC AG, Postfach 73, CH 6314 Unterageri, Switzerland
;;;
;;; Licensed under the Apache License, Version 2.0 (the "License");
;;; you may not use this file except in compliance with the License.
;;; You may obtain a copy of the License at
;;;
;;;     http://www.apache.org/licenses/LICENSE-2.0
;;;
;;; Unless required by applicable law or agreed to in writing, software
;;; distributed under the License is distributed on an "AS IS" BASIS,
;;; WITHOUT WARRANTIES OR CONDITIONS OF ANY KIND, either express or implied.
;;; See the License for the specific language governing permissions
;;; and limitations under the License.
;;;
;;;;;;;;;;;;;;;;;;;;;;;;;;;;;;;;;;;;;;;;;;;;;;;;;;;;;;;;;;;;;;;;;;;;;;
>>>>>>> 5784b2e8
<|MERGE_RESOLUTION|>--- conflicted
+++ resolved
@@ -98,8 +98,6 @@
 		   (aref (schedule-of state) (- i 14))
 		   (aref (schedule-of state) (- i 16)))
 	   1))))
-<<<<<<< HEAD
-
 
 (defun sha1-process-message (state m)
   (sha1-pad-message state m)
@@ -130,97 +128,6 @@
 	(map nil #'foo '(ch parity maj parity) +sha1-rcons+))
       (setf (state-of state)
 	    (mapcar #'mod+ (state-of state) (list a b c d e))))))
-=======
-		   
-(defun sha1-process-message (state m &optional verbose-p)
-  (expand-schedule state m)
-  (let ((a (aref (state-of state) 0))
-	(b (aref (state-of state) 1))
-	(c (aref (state-of state) 2))
-	(d (aref (state-of state) 3))
-	(e (aref (state-of state) 4))
-	(f 'ch)
-	(rcon (car +sha1-rcons+))
-	(tmp nil))
-    (for (i 0 19)
-      (setq tmp (logand #xFFFFFFFF
-			(+ (rot-uint-32-L a 5)
-			   (funcall f b c d)
-			   e
-			   rcon
-			   (aref (schedule-of state) i))))
-      (setq e d)
-      (setq d c)
-      (setq c (rot-uint-32-L b 30))
-      (setq b a)
-      (setq a tmp)
-      (when verbose-p
-        (format t "~%~2,'0d  ~8,'0X ~8,'0X ~8,'0X ~8,'0X ~8,'0X"
-                i a b c d e)))
-    
-    (setq f 'parity)
-    (setq rcon (second +sha1-rcons+))
-    (for (i 20 39)
-      (setq tmp (logand #xFFFFFFFF
-			(+ (rot-uint-32-L a 5)
-			   (funcall f b c d)
-			   e
-			   rcon
-			   (aref (schedule-of state) i))))
-      (setq e d)
-      (setq d c)
-      (setq c (rot-uint-32-L b 30))
-      (setq b a)
-      (setq a tmp)
-      (when verbose-p
-        (format t "~%~2,'0d  ~8,'0X ~8,'0X ~8,'0X ~8,'0X ~8,'0X"
-                i a b c d e)))
-
-    (setq f 'maj)
-    (setq rcon (third +sha1-rcons+))
-    (for (i 40 59)
-      (setq tmp (logand #xFFFFFFFF
-			(+ (rot-uint-32-L a 5)
-			   (funcall f b c d)
-			   e
-			   rcon
-			   (aref (schedule-of state) i))))
-      (setq e d)
-      (setq d c)
-      (setq c (rot-uint-32-L b 30))
-      (setq b a)
-      (setq a tmp)
-      (when verbose-p
-        (format t "~%~2,'0d  ~8,'0X ~8,'0X ~8,'0X ~8,'0X ~8,'0X"
-                i a b c d e)))
-
-    (setq f 'parity)
-    (setq rcon (fourth +sha1-rcons+))
-    (for (i 60 79)
-      (setq tmp (logand #xFFFFFFFF
-			(+ (rot-uint-32-L a 5)
-			   (funcall f b c d)
-			   e
-			   rcon
-			   (aref (schedule-of state) i))))
-      (setq e d)
-      (setq d c)
-      (setq c (rot-uint-32-L b 30))
-      (setq b a)
-      (setq a tmp)
-      (when verbose-p
-        (format t "~%~2,'0d  ~8,'0X ~8,'0X ~8,'0X ~8,'0X ~8,'0X"
-                i a b c d e)))
-    (setf (aref (state-of state) 0)
-	  (logand #xFFFFFFFF (+ (aref (state-of state) 0) a))
-	  (aref (state-of state) 1)
-	  (logand #xFFFFFFFF (+ (aref (state-of state) 1) b))
-	  (aref (state-of state) 2)
-	  (logand #xFFFFFFFF (+ (aref (state-of state) 2) c))
-	  (aref (state-of state) 3)
-	  (logand #xFFFFFFFF (+ (aref (state-of state) 3) d))
-	  (aref (state-of state) 4)
-	  (logand #xFFFFFFFF (+ (aref (state-of state) 4) e)))))
     
 ;;;;;;;;;;;;;;;;;;;;;;;;;;;;;;;;;;;;;;;;;;;;;;;;;;;;;;;;;;;;;;;;;;;;;;
 ;;;
@@ -238,5 +145,4 @@
 ;;; See the License for the specific language governing permissions
 ;;; and limitations under the License.
 ;;;
-;;;;;;;;;;;;;;;;;;;;;;;;;;;;;;;;;;;;;;;;;;;;;;;;;;;;;;;;;;;;;;;;;;;;;;
->>>>>>> 5784b2e8
+;;;;;;;;;;;;;;;;;;;;;;;;;;;;;;;;;;;;;;;;;;;;;;;;;;;;;;;;;;;;;;;;;;;;;;